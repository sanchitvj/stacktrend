--- conflicted
+++ resolved
@@ -149,7 +149,6 @@
             content = response.choices[0].message.content
             print(f"✅ LLM API call successful, response length: {len(content)}")
             parsed_response = json.loads(content)
-<<<<<<< HEAD
             return parsed_response
             
         except json.JSONDecodeError as e:
@@ -173,20 +172,6 @@
                 print("   - Base model: 'gpt-4o-mini' -> Deployment name might be: 'my-gpt4o-mini', 'gpt4omini', etc.")
                 print("   - Set AZURE_OPENAI_MODEL to your actual deployment name, not 'gpt-4o-mini'")
             
-=======
-            print(f"✅ JSON parsing successful, classifications: {len(parsed_response.get('classifications', []))}")
-            return parsed_response
-            
-        except json.JSONDecodeError as e:
-            print(f"❌ JSON decode error: {e}")
-            print(f"❌ Raw content: {content[:500]}...")
-            raise Exception(f"LLM returned invalid JSON: {e}")
-        except Exception as e:
-            print(f"❌ LLM API call failed: {e}")
-            print(f"❌ Error type: {type(e).__name__}")
-            print(f"❌ Model: {self.model}")
-            print(f"❌ Endpoint: {self.client._azure_endpoint}")
->>>>>>> 1423d716
             raise Exception(f"Azure OpenAI API error: {e}")
     
     async def _classify_batch(self, repo_batch: List[RepositoryData]) -> List[ClassificationResult]:
@@ -351,18 +336,8 @@
             return asyncio.run(self.classify_repositories(repositories))
         except ImportError as e:
             # nest_asyncio not available, fallback to basic sync behavior
-<<<<<<< HEAD
             raise Exception(f"LLM classification requires nest_asyncio: {e}")
         except Exception as e:
-=======
-            print(f"❌ CRITICAL: nest_asyncio not available: {e}")
-            print("❌ LLM classification cannot proceed without async support")
-            raise Exception(f"LLM classification requires nest_asyncio: {e}")
-        except Exception as e:
-            print(f"❌ CRITICAL: LLM classification failed: {e}")
-            print(f"❌ Error type: {type(e).__name__}")
-            print(f"❌ Model: {self.model}")
->>>>>>> 1423d716
             raise Exception(f"LLM classification setup failed: {e}")
 
 
