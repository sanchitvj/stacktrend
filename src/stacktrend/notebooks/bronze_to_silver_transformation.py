# COMMAND ----------
# MAGIC %%configure -f
# MAGIC {
# MAGIC     "defaultLakehouse": {
# MAGIC         "name": "stacktrend_silver_lh"
# MAGIC     }
# MAGIC }

# COMMAND ----------
"""
Bronze to Silver Transformation Notebook
Microsoft Fabric Notebook for cleaning and standardizing GitHub repository data

This notebook transforms raw GitHub API responses from Bronze layer into
clean, standardized data in the Silver layer following medallion architecture.

Usage in Fabric:
1. Import this file as a new notebook
2. Attach to a Spark compute
3. Run cells to process data
4. Schedule via Data Factory pipeline
"""

# COMMAND ----------
# MAGIC %md
# MAGIC # Bronze to Silver Data Transformation
# MAGIC 
# MAGIC This notebook processes raw GitHub repository data from the Bronze layer and transforms it into clean, standardized data in the Silver layer.
# MAGIC 
# MAGIC ## Processing Steps:
# MAGIC 1. **Data Loading**: Read from Bronze lakehouse
# MAGIC 2. **Data Cleaning**: Handle missing values, standardize formats
# MAGIC 3. **Technology Mapping**: Map languages to technology categories  
# MAGIC 4. **Metric Calculations**: Calculate velocity and health scores
# MAGIC 5. **Quality Validation**: Apply data quality rules
# MAGIC 6. **Silver Storage**: Write to Silver lakehouse with Delta format

# COMMAND ----------
<<<<<<< HEAD
=======
# MAGIC %%configure -f
# MAGIC {
# MAGIC     "defaultLakehouse": {
# MAGIC         "name": "stacktrend_silver_lh"
# MAGIC     }
# MAGIC }

# COMMAND ----------
>>>>>>> c9dfbb63
# Mount additional lakehouses for cross-lakehouse access using secure context
try:
    from notebookutils import mssparkutils
    
    # Get current workspace context securely
    workspace_id = mssparkutils.env.getWorkspaceId()
    
    # Mount Bronze lakehouse using lakehouse name (Fabric resolves the ID securely)
    bronze_mount = "/mnt/bronze"
    bronze_abfs = f"abfss://{workspace_id}@onelake.dfs.fabric.microsoft.com/stacktrend_bronze_lh.Lakehouse"
    
    # Check if already mounted
    existing_mounts = [mount.mountPoint for mount in mssparkutils.fs.mounts()]
    if bronze_mount not in existing_mounts:
        mssparkutils.fs.mount(bronze_abfs, bronze_mount)
<<<<<<< HEAD
        print(f"Mounted Bronze lakehouse at {bronze_mount}")
    else:
        print(f"Bronze lakehouse already mounted at {bronze_mount}")
=======
        print(f"✅ Mounted Bronze lakehouse at {bronze_mount}")
    else:
        print(f"✅ Bronze lakehouse already mounted at {bronze_mount}")
>>>>>>> c9dfbb63
        
except Exception as e:
    print(f"⚠️ Mount failed, will use cross-lakehouse table references: {e}")

# COMMAND ----------
# Import required libraries
from pyspark.sql import SparkSession
import pyspark.sql.functions as F
from pyspark.sql.types import StringType, DoubleType, MapType
import sys
import subprocess
from datetime import datetime


spark = SparkSession.builder.appName("Bronze_to_Silver_Transformation").getOrCreate()

# COMMAND ----------
# MAGIC %md
# MAGIC ## Configuration and Setup

# COMMAND ----------
# Configuration - Use explicit lakehouse references (independent of attachments)

# Processing parameters
PROCESSING_DATE = datetime.now().strftime("%Y-%m-%d")
LOOKBACK_DAYS = 30  # For velocity calculations

# COMMAND ----------
# MAGIC %md
# MAGIC ## LLM-Based Technology Classification

# COMMAND ----------
def ensure_stacktrend_imports():
<<<<<<< HEAD
    """
    Install and import stacktrend package strictly inside a function to satisfy linters.
    Note: Dynamic imports are necessary here as packages don't exist until installed.
    """
    import os
    
    # First try to import - maybe it's already installed
    try:
        from stacktrend.utils.llm_classifier import (
            LLMRepositoryClassifier as _LLMRepositoryClassifier,
            create_repository_data_from_dict as _create_repository_data_from_dict,
        )
        from stacktrend.config.settings import settings as _settings
        print("Stacktrend package already available")
        return _LLMRepositoryClassifier, _create_repository_data_from_dict, _settings
    except ImportError:
        print("Stacktrend package not found, installing...")
    
=======
    """Install and import stacktrend package strictly inside a function to satisfy linters."""
    import os
>>>>>>> c9dfbb63
    try:
        # Try different installation approaches
        github_read_token = os.environ.get("GITHUB_READ_TOKEN")
        repo_ref = os.environ.get("STACKTREND_GIT_REF", "dev")
        
        install_attempts = []
        
<<<<<<< HEAD
        # Attempt 1: Direct ZIP download (avoids git operations completely)
        install_attempts.append(f"https://github.com/sanchitvj/stacktrend/archive/{repo_ref}.zip")
        install_attempts.append("https://github.com/sanchitvj/stacktrend/archive/main.zip")
        
        # Attempt 2: Use pip programmatically instead of subprocess
        try:
            import pip
            print("Trying pip programmatic installation...")
            for url in install_attempts[:2]:  # Only try ZIP downloads first
                try:
                    print(f"Installing from {url}")
                    # Use pip's internal API - different approaches for different pip versions
                    try:
                        # Modern pip
                        from pip._internal import main as pip_main
                        pip_main(['install', '--upgrade', '--no-cache-dir', url])
                    except ImportError:
                        # Older pip
                        pip.main(['install', '--upgrade', '--no-cache-dir', url])
                    print("Pip programmatic installation succeeded")
                    break
                except Exception as pip_error:
                    print(f"Pip programmatic install failed: {pip_error}")
                    continue
        except ImportError:
            print("Pip module not available for programmatic use")
            
        # Attempt 2.5: Try using importlib and direct download
        try:
            import urllib.request
            import tempfile
            import zipfile
            print("Trying direct download and install...")
            
            for url in install_attempts[:2]:  # ZIP URLs only
                try:
                    print(f"Downloading {url}")
                    with tempfile.TemporaryDirectory() as temp_dir:
                        zip_path = f"{temp_dir}/stacktrend.zip"
                        urllib.request.urlretrieve(url, zip_path)
                        
                        # Extract zip
                        with zipfile.ZipFile(zip_path, 'r') as zip_ref:
                            zip_ref.extractall(temp_dir)
                        
                        # Find the extracted directory
                        extracted_dirs = [d for d in os.listdir(temp_dir) if os.path.isdir(os.path.join(temp_dir, d))]
                        if extracted_dirs:
                            extracted_path = os.path.join(temp_dir, extracted_dirs[0])
                            
                            # Add to Python path
                            if extracted_path not in sys.path:
                                sys.path.insert(0, extracted_path)
                            
                            print("Direct download installation succeeded")
                            break
                except Exception as download_error:
                    print(f"Direct download failed: {download_error}")
                    continue
        except Exception as e:
            print(f"Direct download approach failed: {e}")
        
        # Attempt 3: Git methods as last resort
=======
        # Attempt 1: Direct branch reference (most reliable)
>>>>>>> c9dfbb63
        if github_read_token:
            install_attempts.append(f"git+https://{github_read_token}@github.com/sanchitvj/stacktrend.git@{repo_ref}")
        install_attempts.append(f"git+https://github.com/sanchitvj/stacktrend.git@{repo_ref}")
        
<<<<<<< HEAD
        # Attempt 4: Main branch git fallback
=======
        # Attempt 2: Main branch fallback
>>>>>>> c9dfbb63
        if github_read_token:
            install_attempts.append(f"git+https://{github_read_token}@github.com/sanchitvj/stacktrend.git@main")
        install_attempts.append("git+https://github.com/sanchitvj/stacktrend.git@main")
        
<<<<<<< HEAD
        # First, upgrade critical dependencies with force reload
        print("Upgrading critical dependencies with force reload...")
        try:
            import sys
            
            # Force uninstall and reinstall to avoid cached imports
            subprocess.run([
                sys.executable, "-m", "pip", "uninstall", "-y", 
                "typing_extensions", "pydantic", "openai", "typing-inspection"
            ], timeout=60, capture_output=True, text=True)
            
            print("Uninstalled old versions, installing new ones...")
            result = subprocess.run([
                sys.executable, "-m", "pip", "install", "--no-cache-dir",
                "typing_extensions>=4.12.0", "pydantic>=2.8.0", "openai>=1.35.0", "nest_asyncio"
            ], timeout=120, capture_output=True, text=True)
            
            if result.returncode == 0:
                print("Successfully upgraded dependencies with force reload")
                
                # Force clear all related modules from memory
                modules_to_clear = [
                    'typing_extensions', 'pydantic', 'openai', 'typing_inspection',
                    'typing_inspection.introspection', 'typing_inspection.typing_objects'
                ]
                
                print("Clearing modules from memory to force fresh imports...")
                for module_name in modules_to_clear:
                    if module_name in sys.modules:
                        print(f"Removing {module_name} from sys.modules")
                        try:
                            del sys.modules[module_name]
                        except Exception as clear_error:
                            print(f"Could not clear {module_name}: {clear_error}")
                
                # Also clear any submodules
                modules_to_remove = []
                for module_name in sys.modules.keys():
                    if any(module_name.startswith(prefix) for prefix in ['typing_extensions', 'pydantic', 'openai', 'typing_inspection']):
                        modules_to_remove.append(module_name)
                
                for module_name in modules_to_remove:
                    try:
                        del sys.modules[module_name]
                        print(f"Cleared submodule: {module_name}")
                    except Exception:
                        pass
                            
            else:
                print(f"Warning: Dependency upgrade failed with exit code {result.returncode}")
                if result.stderr:
                    print(f"Dependency error: {result.stderr[:200]}")
        except Exception as e:
            print(f"Warning: Failed to upgrade dependencies: {e}")
        
        # Now install stacktrend package
        for i, install_url in enumerate(install_attempts):
            try:
                print(f"Attempt {i+1}: Installing from {install_url}")
                
                # Different approaches for different URL types
                import sys
                import os
                
                if install_url.endswith('.zip'):
                    # Direct ZIP download - no git involved
                    cmd = [sys.executable, "-m", "pip", "install", "--upgrade", "--no-cache-dir", install_url]
                else:
                    # Git URL - add extra flags to suppress git output
                    cmd = [sys.executable, "-m", "pip", "install", "--upgrade", "--no-cache-dir", 
                           "--quiet", "--no-warn-script-location", install_url]
                
                # Redirect stderr to devnull for git operations
                with open(os.devnull, 'w') as devnull:
                    result = subprocess.run(cmd, timeout=300, stdout=subprocess.PIPE, 
                                          stderr=devnull if 'git+' in install_url else subprocess.PIPE, 
                                          text=True)
                
                # Check if installation was successful (exit code 0)
                if result.returncode == 0:
                    print("Successfully installed stacktrend package")
                    break
                else:
                    print(f"Installation failed with exit code {result.returncode}")
                    if i == len(install_attempts) - 1:
                        raise Exception("All installation attempts failed")
                    continue
                    
            except subprocess.TimeoutExpired:
                print(f"❌ Attempt {i+1} timed out after 5 minutes")
                if i == len(install_attempts) - 1:
                    raise Exception("All installation attempts timed out")
                continue
            except Exception as e:
=======
        for i, install_url in enumerate(install_attempts):
            try:
                print(f"Attempt {i+1}: Installing from {install_url}")
                subprocess.check_call([
                    sys.executable, "-m", "pip", "install", "--upgrade", "--no-cache-dir", install_url
                ], timeout=300)  # 5 minute timeout
                print("✅ Successfully installed stacktrend package")
                break
            except (subprocess.CalledProcessError, subprocess.TimeoutExpired) as e:
>>>>>>> c9dfbb63
                print(f"❌ Attempt {i+1} failed: {e}")
                if i == len(install_attempts) - 1:
                    raise Exception("All installation attempts failed")
                continue

<<<<<<< HEAD
        # Try importing with restart if needed
        try:
            from stacktrend.utils.llm_classifier import (
                LLMRepositoryClassifier as _LLMRepositoryClassifier,
                create_repository_data_from_dict as _create_repository_data_from_dict,
            )
            from stacktrend.config.settings import settings as _settings
            print("Successfully imported stacktrend modules")
            return _LLMRepositoryClassifier, _create_repository_data_from_dict, _settings
            
        except ImportError as import_error:
            print(f"❌ Import error after installation: {import_error}")
            print("This might be due to dependency conflicts in the current Python session")
            
            # Try one more dependency upgrade with complete environment reset
            print("Attempting complete dependency reset...")
            try:
                import sys
                
                # Uninstall everything first
                subprocess.run([
                    sys.executable, "-m", "pip", "uninstall", "-y", 
                    "typing_extensions", "pydantic", "openai", "typing-inspection", "stacktrend"
                ], timeout=60, capture_output=True, text=True)
                
                # Clear all related modules from memory
                all_modules_to_clear = list(sys.modules.keys())
                for module_name in all_modules_to_clear:
                    if any(prefix in module_name for prefix in ['typing_extensions', 'pydantic', 'openai', 'typing_inspection', 'stacktrend']):
                        try:
                            del sys.modules[module_name]
                        except Exception:
                            pass
                
                # Install with specific compatible versions
                result = subprocess.run([
                    sys.executable, "-m", "pip", "install", "--no-cache-dir",
                    "typing_extensions==4.12.2", "pydantic==2.8.2", "openai==1.35.15", "nest_asyncio"
                ], timeout=120, capture_output=True, text=True)
                
                if result.returncode != 0:
                    print(f"Complete reset failed with exit code {result.returncode}")
                    if result.stderr:
                        print(f"Reset error: {result.stderr[:200]}")
                    raise Exception("Complete dependency reset failed")
                else:
                    print("Complete dependency reset successful")
                
                # Try import again
                from stacktrend.utils.llm_classifier import (
                    LLMRepositoryClassifier as _LLMRepositoryClassifier,
                    create_repository_data_from_dict as _create_repository_data_from_dict,
                )
                from stacktrend.config.settings import settings as _settings
                print("Successfully imported after force reinstall")
                return _LLMRepositoryClassifier, _create_repository_data_from_dict, _settings
                
            except Exception as retry_error:
                print(f"❌ Force reinstall also failed: {retry_error}")
                raise ImportError(f"Cannot import stacktrend modules due to dependency conflicts: {import_error}")
    
    except Exception as e:
        print(f"❌ CRITICAL: Failed to install stacktrend package: {e}")
        print("LLM classification is MANDATORY and cannot proceed without it")
=======
        from stacktrend.utils.llm_classifier import (
            LLMRepositoryClassifier as _LLMRepositoryClassifier,
            create_repository_data_from_dict as _create_repository_data_from_dict,
        )
        from stacktrend.config.settings import settings as _settings

        return _LLMRepositoryClassifier, _create_repository_data_from_dict, _settings
    
    except Exception as e:
        print(f"❌ CRITICAL: Failed to install stacktrend package: {e}")
        print("LLM classification is REQUIRED and cannot proceed without the package")
>>>>>>> c9dfbb63
        raise Exception(f"LLM classification setup failed: {e}")

def extract_language_distribution(language, topics, name):
    """Extract programming languages used and their estimated distribution."""
    languages = {}
    
    # Primary language gets 70% if specified
    if language and language.strip() and language.lower() not in ['null', 'none', '']:
        languages[language] = 70.0
    
    # Check topics for additional languages
    programming_languages = {
        'python': 'Python', 'javascript': 'JavaScript', 'typescript': 'TypeScript',
        'java': 'Java', 'go': 'Go', 'rust': 'Rust', 'cpp': 'C++', 'c++': 'C++',
        'csharp': 'C#', 'c#': 'C#', 'php': 'PHP', 'ruby': 'Ruby', 'swift': 'Swift',
        'kotlin': 'Kotlin', 'scala': 'Scala', 'r': 'R', 'julia': 'Julia',
        'shell': 'Shell', 'bash': 'Shell', 'dockerfile': 'Dockerfile',
        'yaml': 'YAML', 'json': 'JSON', 'sql': 'SQL'
    }
    
    topic_languages = []
    for topic in (topics or []):
        topic_lower = topic.lower()
        for lang_key, lang_name in programming_languages.items():
            if lang_key in topic_lower:
                topic_languages.append(lang_name)
    
    # Distribute remaining percentage among topic languages
    if topic_languages:
        remaining_percent = 30.0 if languages else 100.0
        percent_per_lang = remaining_percent / len(topic_languages)
        for lang in topic_languages:
            if lang not in languages:
                languages[lang] = percent_per_lang
    
    # If no languages found, mark as unknown
    if not languages:
        languages['Unknown'] = 100.0
    
    # Normalize to 100%
    total = sum(languages.values())
    if total > 0:
        languages = {k: round((v / total) * 100, 1) for k, v in languages.items()}
    
    return languages



def classify_repositories_with_llm(repositories_df):
    """
    Use LLM to classify repositories into smart categories - LLM ONLY, NO FALLBACKS
    """
    LLMRepositoryClassifier, create_repository_data_from_dict, settings = ensure_stacktrend_imports()
    
    try:
        # Convert Spark DataFrame to list of repository data
        repo_data_list = []
        repos_collected = repositories_df.collect()
        
        for row in repos_collected:
            # Convert PySpark Row to dict for safe access
            row_dict = row.asDict()
            
            repo_data = create_repository_data_from_dict({
                'repository_id': row_dict['repository_id'],
                'name': row_dict['name'],
                'full_name': row_dict['full_name'],
                'description': row_dict.get('description'),
                'topics': row_dict.get('topics', []),
                'language': row_dict.get('language'),
                'stargazers_count': row_dict.get('stargazers_count', 0)
            })
            repo_data_list.append(repo_data)
        
        # Initialize LLM classifier
        classifier = LLMRepositoryClassifier(
            api_key=settings.AZURE_OPENAI_API_KEY,
            endpoint=settings.AZURE_OPENAI_ENDPOINT,
            api_version=settings.AZURE_OPENAI_API_VERSION,
            model=settings.AZURE_OPENAI_MODEL
        )
        
        # Classify repositories
        print(f"Classifying {len(repo_data_list)} repositories with LLM...")
        classifications = classifier.classify_repositories_sync(repo_data_list)
        
        # Convert results back to Spark DataFrame format
        classification_map = {
            c.repo_id: {
                'primary_category': c.primary_category,
                'subcategory': c.subcategory,
                'confidence': c.confidence
            }
            for c in classifications
        }
        
        # Add classifications to original DataFrame
        def add_classification(repo_id):
            classification = classification_map.get(str(repo_id), {
                'primary_category': 'Other',
                'subcategory': 'unknown',
                'confidence': 0.1
            })
            return classification['primary_category']
        
        def add_subcategory(repo_id):
            classification = classification_map.get(str(repo_id), {
                'primary_category': 'Other',
                'subcategory': 'unknown',
                'confidence': 0.1
            })
            return classification['subcategory']
        
        def add_confidence(repo_id):
            classification = classification_map.get(str(repo_id), {
                'primary_category': 'Other',
                'subcategory': 'unknown',
                'confidence': 0.1
            })
            return float(classification['confidence'])
        
        add_classification_udf = F.udf(add_classification, StringType())
        add_subcategory_udf = F.udf(add_subcategory, StringType())
        add_confidence_udf = F.udf(add_confidence, DoubleType())
        
        return (repositories_df
                .withColumn("technology_category", add_classification_udf(F.col("repository_id")))
                .withColumn("technology_subcategory", add_subcategory_udf(F.col("repository_id")))
                .withColumn("classification_confidence", add_confidence_udf(F.col("repository_id"))))
        
    except Exception as e:
        print(f"Error classifying repositories with LLM: {e}")
        raise



extract_lang_dist_udf = F.udf(
    extract_language_distribution, MapType(StringType(), DoubleType())
)

# COMMAND ----------
# MAGIC %md
# MAGIC ## Data Loading and Initial Processing

# COMMAND ----------
<<<<<<< HEAD
# Check if Bronze table exists before attempting to read
print("Verifying Bronze lakehouse table exists...")
try:
    # First check if the table exists at all
    table_exists = False
    try:
        spark.sql("DESCRIBE TABLE stacktrend_bronze_lh.github_repositories")
        table_exists = True
        print("Bronze table exists")
    except Exception:
        print("❌ Bronze table does not exist")
        raise Exception("Bronze table 'github_repositories' does not exist. GitHub Data Ingestion may have failed.")
    
    # If table exists, try to read it
    bronze_df = None
    load_attempts = [
        ("cross-lakehouse table", lambda: spark.table("stacktrend_bronze_lh.github_repositories")),
        ("mounted path", lambda: spark.read.format("delta").load("/mnt/bronze/Tables/github_repositories")),
        ("simple table name", lambda: spark.table("github_repositories"))
    ]
    
    for attempt_name, load_func in load_attempts:
        try:
            bronze_df = load_func()
            print(f"Successfully loaded from {attempt_name}")
            break
        except Exception as e:
            print(f"Failed to load using {attempt_name}: {str(e)[:100]}")
            continue
=======
# Read Bronze data using mounted lakehouse or cross-lakehouse reference
try:
    # Try mounted path first
    try:
        bronze_df = spark.read.format("delta").load("/mnt/bronze/Tables/github_repositories")
        print("✅ Successfully loaded from mounted Bronze lakehouse")
    except Exception as e:
        print(f"Error loading from mounted Bronze lakehouse: {e}")
        # Fallback to cross-lakehouse table reference
        bronze_df = spark.table("stacktrend_bronze_lh.github_repositories")
        print("✅ Successfully loaded using cross-lakehouse reference")
>>>>>>> c9dfbb63
    
    if bronze_df is None:
        raise Exception("All data loading methods failed")
    
    # Verify data integrity
    total_records = bronze_df.count()
    print(f"Total records in Bronze layer: {total_records}")
    
    if total_records == 0:
        raise Exception("Bronze table exists but contains no data. Check GitHub Data Ingestion logs.")
    
    # Filter to latest partition if available
    try:
        latest_partition = bronze_df.agg(F.max("partition_date")).collect()[0][0]
        if latest_partition:
            bronze_df = bronze_df.filter(F.col("partition_date") == latest_partition)
            record_count = bronze_df.count()
            print(f"Using latest partition {latest_partition}: {record_count} records")
        else:
            record_count = total_records
            print(f"No partitions found, using all {record_count} records")
    except Exception:
        record_count = total_records
        print(f"Using all available records: {record_count}")
            
except Exception as e:
    print(f"❌ Bronze data access failed: {e}")
    print("Possible causes:")
    print("1. GitHub Data Ingestion notebook failed")
    print("2. Data Factory Web Activity returned empty response")
    print("3. Bronze lakehouse permissions issue")
    raise

# COMMAND ----------
# MAGIC %md
# MAGIC ## Data Cleaning and Standardization

# COMMAND ----------
# Verify bronze_df is available before processing
if 'bronze_df' not in locals() or bronze_df is None:
    raise Exception("Bronze DataFrame not available. Previous data loading step failed.")

print(f"Starting data cleaning for {record_count} records...")

# Clean and standardize the data
silver_df_basic = (bronze_df
    # Basic cleaning
    .withColumn("name_clean", F.regexp_replace(F.col("name"), r"[^\w\-\.]", ""))
    .withColumn("description_clean", 
                F.when(F.col("description").isNotNull(), 
                       F.regexp_replace(F.col("description"), r"[^\w\s\-\.\,\:]", ""))
                .otherwise(None))
    
    # Standardize language field
    .withColumn("primary_language", 
                F.when(F.col("language").isNotNull(), F.lower(F.trim(F.col("language"))))
                .otherwise("unknown"))
    
    # Language distribution (as key-value map)
    .withColumn("language_distribution",
                extract_lang_dist_udf(F.col("primary_language"),
                                     F.col("topics"),
                                     F.col("name")))
    
    # Clean topics array
    .withColumn("topics_standardized",
                F.when(F.col("topics").isNotNull(),
                       F.transform(F.col("topics"), 
                                  lambda x: F.lower(F.trim(x))))
                .otherwise(F.array()))
    
    # Standardize license information
    .withColumn("license_category",
                F.when(F.col("license_name").isNotNull(),
                       F.when(F.col("license_name").contains("MIT"), "permissive")
                       .when(F.col("license_name").contains("Apache"), "permissive") 
                       .when(F.col("license_name").contains("GPL"), "copyleft")
                       .when(F.col("license_name").contains("BSD"), "permissive")
                       .otherwise("other"))
                .otherwise("none"))
    
    # Activity indicators
    .withColumn("days_since_push",
                F.datediff(F.current_date(), F.col("pushed_at")))
    .withColumn("days_since_creation", 
                F.datediff(F.current_date(), F.col("created_at")))
    .withColumn("is_active",
                F.col("days_since_push") <= 90)  # Active if pushed within 90 days
    
    # Add processing metadata
    .withColumn("processed_timestamp", F.current_timestamp())
    .withColumn("partition_date", F.lit(PROCESSING_DATE))
    .withColumn("data_quality_flags", F.array())  # Initialize empty array
)

print("Applied basic cleaning and standardization")

# Apply LLM-based classification
print("Starting LLM-based technology classification...")
silver_df = classify_repositories_with_llm(silver_df_basic)
print("LLM classification completed")

# COMMAND ----------
# MAGIC %md 
# MAGIC ## Metric Calculations

# COMMAND ----------
# Calculate velocity and health metrics
# For this example, we'll use simplified calculations
# In production, you'd fetch historical data for proper velocity calculations

silver_with_metrics_df = (silver_df
    # Star velocity (simplified - in production, use historical data)
    .withColumn("star_velocity_30d",
                F.when(F.col("days_since_creation") > 0,
                       F.col("stargazers_count") / F.greatest(F.col("days_since_creation"), F.lit(1)))
                .otherwise(0.0))
    
    # Commit frequency approximation (would need commit history for accuracy)
    .withColumn("commit_frequency_30d",
                F.when(F.col("is_active"), 
                       F.rand() * 10)  # Placeholder - replace with actual commit data
                .otherwise(0.0))
    
    # Community health score calculation
    .withColumn("has_description", F.col("description").isNotNull())
    .withColumn("has_license", F.col("license_name").isNotNull())
    .withColumn("has_topics", F.size(F.col("topics")) > 0)
    .withColumn("has_recent_activity", F.col("is_active"))
    .withColumn("reasonable_size", F.col("size") > 0)
    
    # Health score (0-100)
    .withColumn("community_health_score",
                (F.when(F.col("has_description"), 20).otherwise(0) +
                 F.when(F.col("has_license"), 20).otherwise(0) +
                 F.when(F.col("has_topics"), 20).otherwise(0) +
                 F.when(F.col("has_recent_activity"), 20).otherwise(0) +
                 F.when(F.col("reasonable_size"), 20).otherwise(0)).cast("double"))
    
    # Quality score based on various factors
    .withColumn("quality_score",
                (F.least(F.log10(F.greatest(F.col("stargazers_count"), F.lit(1))) * 10, F.lit(50)) +
                 F.least(F.log10(F.greatest(F.col("forks_count"), F.lit(1))) * 5, F.lit(25)) +
                 F.when(F.col("has_wiki"), 10).otherwise(0) +
                 F.when(F.col("has_pages"), 10).otherwise(0) +
                 F.least(F.size(F.col("topics")) * 2, F.lit(15))).cast("double"))
    
    # Drop intermediate calculation columns
    .drop("has_description", "has_license", "has_topics", 
          "has_recent_activity", "reasonable_size")
)

print("Calculated velocity and health metrics")

# COMMAND ----------
# MAGIC %md
# MAGIC ## Data Quality Validation

# COMMAND ----------
# Apply data quality rules and flag issues
def validate_record(row):
    """Validate a record and return quality flags."""
    flags = []
    
    # Check for missing critical data
    if not row["name"] or row["name"].strip() == "":
        flags.append("missing_name")
    
    if row["stargazers_count"] < 0:
        flags.append("negative_stars")
        
    if row["forks_count"] < 0:
        flags.append("negative_forks")
    
    if row["created_at"] is None:
        flags.append("missing_created_date")
        
    if row["community_health_score"] < 0 or row["community_health_score"] > 100:
        flags.append("invalid_health_score")
    
    return flags

# Apply validation (simplified version - in production use DataFrame operations)
silver_validated_df = (silver_with_metrics_df
    # Add basic validation flags using DataFrame operations
    .withColumn("data_quality_flags",
                F.when(F.col("name").isNull() | (F.trim(F.col("name")) == ""),
                       F.array(F.lit("missing_name")))
                .when(F.col("stargazers_count") < 0,
                      F.array(F.lit("negative_stars")))
                .when(F.col("community_health_score") < 0,
                      F.array(F.lit("invalid_health_score")))  
                .otherwise(F.array()))
    
    # Filter out records with critical quality issues
    .filter(~F.array_contains(F.col("data_quality_flags"), "missing_name"))
    .filter(F.col("stargazers_count") >= 0)
)

# Count quality issues
total_records = silver_with_metrics_df.count()
clean_records = silver_validated_df.count()
rejected_records = total_records - clean_records

print("Data quality validation completed")
print(f"Total records: {total_records:,}")
print(f"Clean records: {clean_records:,}")
print(f"Rejected records: {rejected_records:,}")

# COMMAND ----------
# MAGIC %md
# MAGIC ## Write to Silver Layer

# COMMAND ----------
# Select final columns for Silver layer
final_silver_df = silver_validated_df.select(
    "repository_id",
    "name", 
    "full_name",
    "owner_login",
    "owner_type",
    "description_clean",
    "created_at",
    "updated_at", 
    "pushed_at",
    "primary_language",
    "technology_category",          # LLM-classified primary category
    "technology_subcategory",       # LLM-classified subcategory  
    "classification_confidence",    # LLM classification confidence
    "language_distribution",        # Programming languages as key-value pairs
    "stargazers_count",
    "watchers_count",
    "forks_count",
    "open_issues_count",
    "star_velocity_30d",
    "commit_frequency_30d",
    "community_health_score",
    "quality_score",
    "topics_standardized",
    "license_category",
    "is_active",
    "days_since_push",
    "days_since_creation",
    "data_quality_flags",
    "processed_timestamp",
    "partition_date"
)

# Write to Silver lakehouse (using default lakehouse configuration)
try:
    (final_silver_df
     .write
     .format("delta")
     .mode("overwrite")
     .option("overwriteSchema", "true")
     .partitionBy("partition_date", "technology_category")
     .saveAsTable("silver_repositories"))
    
    print(f"✅ Successfully wrote {clean_records} records to Silver layer")
    
except Exception as e:
    print(f"❌ Error saving to Silver lakehouse: {e}")
    raise

# COMMAND ----------
# MAGIC %md
# MAGIC ## Summary and Next Steps

# COMMAND ----------
# Display processing summary
print(f"Processing Date: {PROCESSING_DATE}")
print(f"Records Processed: {total_records}")
print(f"Records Written to Silver: {clean_records}")
print(f"Data Quality Issues: {rejected_records}")
print(f"Success Rate: {(clean_records/total_records)*100:.1f}%")

# Show technology category distribution
tech_distribution = (final_silver_df
                     .groupBy("technology_category")
                     .count()
                     .orderBy(F.desc("count")))

print("Technology Category Distribution:")
tech_distribution.show(10, truncate=False)

print("Bronze to Silver transformation completed successfully")<|MERGE_RESOLUTION|>--- conflicted
+++ resolved
@@ -36,17 +36,6 @@
 # MAGIC 6. **Silver Storage**: Write to Silver lakehouse with Delta format
 
 # COMMAND ----------
-<<<<<<< HEAD
-=======
-# MAGIC %%configure -f
-# MAGIC {
-# MAGIC     "defaultLakehouse": {
-# MAGIC         "name": "stacktrend_silver_lh"
-# MAGIC     }
-# MAGIC }
-
-# COMMAND ----------
->>>>>>> c9dfbb63
 # Mount additional lakehouses for cross-lakehouse access using secure context
 try:
     from notebookutils import mssparkutils
@@ -62,15 +51,9 @@
     existing_mounts = [mount.mountPoint for mount in mssparkutils.fs.mounts()]
     if bronze_mount not in existing_mounts:
         mssparkutils.fs.mount(bronze_abfs, bronze_mount)
-<<<<<<< HEAD
         print(f"Mounted Bronze lakehouse at {bronze_mount}")
     else:
         print(f"Bronze lakehouse already mounted at {bronze_mount}")
-=======
-        print(f"✅ Mounted Bronze lakehouse at {bronze_mount}")
-    else:
-        print(f"✅ Bronze lakehouse already mounted at {bronze_mount}")
->>>>>>> c9dfbb63
         
 except Exception as e:
     print(f"⚠️ Mount failed, will use cross-lakehouse table references: {e}")
@@ -104,7 +87,6 @@
 
 # COMMAND ----------
 def ensure_stacktrend_imports():
-<<<<<<< HEAD
     """
     Install and import stacktrend package strictly inside a function to satisfy linters.
     Note: Dynamic imports are necessary here as packages don't exist until installed.
@@ -123,10 +105,6 @@
     except ImportError:
         print("Stacktrend package not found, installing...")
     
-=======
-    """Install and import stacktrend package strictly inside a function to satisfy linters."""
-    import os
->>>>>>> c9dfbb63
     try:
         # Try different installation approaches
         github_read_token = os.environ.get("GITHUB_READ_TOKEN")
@@ -134,7 +112,6 @@
         
         install_attempts = []
         
-<<<<<<< HEAD
         # Attempt 1: Direct ZIP download (avoids git operations completely)
         install_attempts.append(f"https://github.com/sanchitvj/stacktrend/archive/{repo_ref}.zip")
         install_attempts.append("https://github.com/sanchitvj/stacktrend/archive/main.zip")
@@ -198,23 +175,15 @@
             print(f"Direct download approach failed: {e}")
         
         # Attempt 3: Git methods as last resort
-=======
-        # Attempt 1: Direct branch reference (most reliable)
->>>>>>> c9dfbb63
         if github_read_token:
             install_attempts.append(f"git+https://{github_read_token}@github.com/sanchitvj/stacktrend.git@{repo_ref}")
         install_attempts.append(f"git+https://github.com/sanchitvj/stacktrend.git@{repo_ref}")
         
-<<<<<<< HEAD
         # Attempt 4: Main branch git fallback
-=======
-        # Attempt 2: Main branch fallback
->>>>>>> c9dfbb63
         if github_read_token:
             install_attempts.append(f"git+https://{github_read_token}@github.com/sanchitvj/stacktrend.git@main")
         install_attempts.append("git+https://github.com/sanchitvj/stacktrend.git@main")
         
-<<<<<<< HEAD
         # First, upgrade critical dependencies with force reload
         print("Upgrading critical dependencies with force reload...")
         try:
@@ -309,23 +278,11 @@
                     raise Exception("All installation attempts timed out")
                 continue
             except Exception as e:
-=======
-        for i, install_url in enumerate(install_attempts):
-            try:
-                print(f"Attempt {i+1}: Installing from {install_url}")
-                subprocess.check_call([
-                    sys.executable, "-m", "pip", "install", "--upgrade", "--no-cache-dir", install_url
-                ], timeout=300)  # 5 minute timeout
-                print("✅ Successfully installed stacktrend package")
-                break
-            except (subprocess.CalledProcessError, subprocess.TimeoutExpired) as e:
->>>>>>> c9dfbb63
                 print(f"❌ Attempt {i+1} failed: {e}")
                 if i == len(install_attempts) - 1:
                     raise Exception("All installation attempts failed")
                 continue
 
-<<<<<<< HEAD
         # Try importing with restart if needed
         try:
             from stacktrend.utils.llm_classifier import (
@@ -390,19 +347,6 @@
     except Exception as e:
         print(f"❌ CRITICAL: Failed to install stacktrend package: {e}")
         print("LLM classification is MANDATORY and cannot proceed without it")
-=======
-        from stacktrend.utils.llm_classifier import (
-            LLMRepositoryClassifier as _LLMRepositoryClassifier,
-            create_repository_data_from_dict as _create_repository_data_from_dict,
-        )
-        from stacktrend.config.settings import settings as _settings
-
-        return _LLMRepositoryClassifier, _create_repository_data_from_dict, _settings
-    
-    except Exception as e:
-        print(f"❌ CRITICAL: Failed to install stacktrend package: {e}")
-        print("LLM classification is REQUIRED and cannot proceed without the package")
->>>>>>> c9dfbb63
         raise Exception(f"LLM classification setup failed: {e}")
 
 def extract_language_distribution(language, topics, name):
@@ -548,7 +492,6 @@
 # MAGIC ## Data Loading and Initial Processing
 
 # COMMAND ----------
-<<<<<<< HEAD
 # Check if Bronze table exists before attempting to read
 print("Verifying Bronze lakehouse table exists...")
 try:
@@ -578,19 +521,6 @@
         except Exception as e:
             print(f"Failed to load using {attempt_name}: {str(e)[:100]}")
             continue
-=======
-# Read Bronze data using mounted lakehouse or cross-lakehouse reference
-try:
-    # Try mounted path first
-    try:
-        bronze_df = spark.read.format("delta").load("/mnt/bronze/Tables/github_repositories")
-        print("✅ Successfully loaded from mounted Bronze lakehouse")
-    except Exception as e:
-        print(f"Error loading from mounted Bronze lakehouse: {e}")
-        # Fallback to cross-lakehouse table reference
-        bronze_df = spark.table("stacktrend_bronze_lh.github_repositories")
-        print("✅ Successfully loaded using cross-lakehouse reference")
->>>>>>> c9dfbb63
     
     if bronze_df is None:
         raise Exception("All data loading methods failed")
