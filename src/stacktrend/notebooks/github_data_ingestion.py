# COMMAND ----------
# MAGIC %%configure -f
# MAGIC {
# MAGIC     "defaultLakehouse": {
# MAGIC         "name": "stacktrend_bronze_lh"
# MAGIC     }
# MAGIC }

# COMMAND ----------
"""
GitHub Data Ingestion Notebook
Microsoft Fabric Notebook for ingesting GitHub API data into Bronze lakehouse

This notebook takes GitHub API JSON response and saves it to Bronze lakehouse
in Delta format for further processing.

Usage in Fabric Data Factory:
1. Connect as Notebook Activity after Web Activity
2. Pass Web Activity output as parameter: @activity('get_repo').output
3. Notebook saves data to Bronze lakehouse
"""

# COMMAND ----------
# MAGIC %md
# MAGIC # GitHub Data Ingestion to Bronze Layer
# MAGIC 
# MAGIC This notebook ingests GitHub API response data and saves it to the Bronze lakehouse in Delta format.

# COMMAND ----------
# MAGIC %%configure -f
# MAGIC {
# MAGIC     "defaultLakehouse": {
# MAGIC         "name": "stacktrend_bronze_lh"
# MAGIC     }
# MAGIC }

# COMMAND ----------
# Import required libraries
from pyspark.sql import SparkSession
import pyspark.sql.functions as F
from pyspark.sql.types import (
    StructType, StructField, StringType, LongType, 
    TimestampType, BooleanType, ArrayType
)
from datetime import datetime
import json
import requests


# Initialize Spark Session
spark = SparkSession.builder.appName("GitHub_Data_Ingestion").getOrCreate()

# COMMAND ----------
# Configuration
PROCESSING_DATE = datetime.now().strftime("%Y-%m-%d")


# COMMAND ----------
# MAGIC %md
# MAGIC ## Get Pipeline Parameters
# MAGIC 
# MAGIC In Fabric Data Factory, the Web Activity output will be passed as a notebook parameter

# COMMAND ----------
# Get the GitHub API response from pipeline parameter
print("🔍 Checking for Data Factory pipeline parameters...")
github_response = None

try:
    from notebookutils import mssparkutils
    
    # Get all parameters for debugging
    params = mssparkutils.notebook.getParameters()
    print(f"All available parameters: {list(params.keys())}")
    
    if 'github_api_response' in params:
        github_response = params['github_api_response']
        print("✅ Found 'github_api_response' parameter")
        print(f"Parameter type: {type(github_response)}")
        print(f"Parameter length: {len(str(github_response))} characters")
        
        # Check if it's empty or just whitespace
        if not github_response or str(github_response).strip() == "":
            print("⚠️ Parameter exists but is empty or whitespace")
            github_response = None
        elif str(github_response).strip() in ["null", "None", "{}", "[]"]:
            print("⚠️ Parameter contains null/empty values")
            github_response = None
        else:
            print(f"✅ Valid parameter received: {str(github_response)[:200]}...")
    else:
        print("❌ 'github_api_response' parameter not found")
        
        # Try alternative parameter names
        alternative_names = ['github_response', 'api_response', 'web_activity_output']
        for alt_name in alternative_names:
            if alt_name in params:
                print(f"Found alternative parameter: {alt_name}")
                github_response = params[alt_name]
                break
                
except Exception as e:
    print(f"❌ Error accessing pipeline parameters: {e}")

# Final parameter validation
if github_response:
    print(f"✅ SUCCESS: Using pipeline parameter ({len(str(github_response))} characters)")
else:
    print("❌ No valid pipeline parameter found - falling back to direct GitHub API call")
    print("This usually means:")
    print("1. Data Factory Web Activity failed")
    print("2. Parameter name mismatch in Data Factory pipeline")
    print("3. Parameter value is empty/null")
    try:
        current_year = datetime.now().year
        last_year = current_year - 1
        
        # Comprehensive search queries - ALL repos must have >1000 stars
        search_queries = [
            # High-impact AI & ML (>1000 stars)
            "artificial-intelligence+machine-learning+stars:>1000+pushed:>2023-01-01",
            "deep-learning+neural-networks+pytorch+tensorflow+stars:>1000",
            "large-language-model+LLM+GPT+transformer+stars:>1000",
            "computer-vision+opencv+image-processing+stars:>1000",
            "natural-language-processing+NLP+huggingface+stars:>1000",
            
            # Generative AI & Agent Systems (>1000 stars)
            "generative-ai+openai+chatgpt+stable-diffusion+stars:>1000",
            "langchain+llamaindex+ai-agent+autonomous+stars:>1000", 
            "retrieval-augmented-generation+RAG+vector-database+stars:>1000",
            "prompt-engineering+fine-tuning+model-training+stars:>1000",
            
            # Data Engineering & Analytics (>1000 stars)
            "data-engineering+ETL+data-pipeline+apache-spark+stars:>1000",
            "apache-airflow+workflow+orchestration+data-processing+stars:>1000",
            "dbt+analytics-engineering+data-transformation+stars:>1000",
            "real-time+streaming+apache-kafka+event-driven+stars:>1000",
            "big-data+distributed-computing+hadoop+elasticsearch+stars:>1000",
            
            # Databases & Infrastructure (>1000 stars)
            "database+SQL+NoSQL+postgresql+mongodb+stars:>1000",
            "vector-database+embeddings+similarity-search+stars:>1000",
            "redis+caching+in-memory+key-value+stars:>1000",
            "time-series+metrics+monitoring+prometheus+stars:>1000",
            
            # Web Development & Frameworks (>1000 stars)
            "web-development+framework+react+vue+angular+stars:>1000",
            "backend+API+microservices+node+python+stars:>1000",
            "frontend+javascript+typescript+css+stars:>1000",
            "fullstack+web-application+mobile-app+stars:>1000",
            
            # DevOps & Cloud Native (>1000 stars)
            "devops+kubernetes+docker+containerization+stars:>1000",
            "ci-cd+github-actions+automation+deployment+stars:>1000",
            "infrastructure+terraform+cloud+AWS+azure+stars:>1000",
            "monitoring+observability+logging+grafana+stars:>1000",
            "security+cybersecurity+authentication+encryption+stars:>1000",
            
            # Programming Languages & Tools (>1000 stars)
            "python+golang+rust+java+cpp+stars:>1000",
            "javascript+typescript+node+deno+stars:>1000", 
            "developer-tools+CLI+productivity+automation+stars:>1000",
            "open-source+library+framework+SDK+stars:>1000"
        ]
        
        all_repositories = []
        successful_queries = 0
        
        # Get multiple pages for each query to maximize data
        for i, query in enumerate(search_queries[:12]):  # Use more queries for >1000 star repos
            for page in range(1, 6):  # Get 5 pages per query (500 repos per query)
                try:
                    url = f"https://api.github.com/search/repositories?q={query}&sort=updated&order=desc&per_page=100&page={page}"
                    response = requests.get(url)
                    
                    if response.status_code == 200:
                        data = response.json()
                        repositories = data.get("items", [])
                        all_repositories.extend(repositories)
                        successful_queries += 1
                        print(f"Query {i+1} Page {page}: {len(repositories)} repos - {query[:50]}...")
                    else:
                        print(f"Query {i+1} Page {page} failed: {response.status_code}")
                        
                except Exception as e:
                    print(f"Query {i+1} Page {page} error: {e}")
                    continue
        
        # Deduplicate repositories by ID and filter for >1000 stars
        seen_repos = set()
        filtered_repositories = []
        
        for repo in all_repositories:
            repo_id = repo.get('id')
            stars = repo.get('stargazers_count', 0)
            
            # Only include repos with >1000 stars and not already seen
            if repo_id not in seen_repos and stars > 1000:
                seen_repos.add(repo_id)
                filtered_repositories.append(repo)
        
        # Combine all data
        combined_data = {"items": filtered_repositories}
        github_response = json.dumps(combined_data)
        
        print(f"Retrieved {len(all_repositories)} total repositories from {successful_queries} queries")
        print(f"After deduplication and >1000 star filter: {len(filtered_repositories)} repositories")
        
    except Exception as e:
        raise Exception(f"Could not get GitHub data: {e}")

print("Proceeding with GitHub data processing...")
print("CI/CD Pipeline Test: Notebook updated successfully!")

# COMMAND ----------
# MAGIC %md
# MAGIC ## Parse and Structure Data

# COMMAND ----------
# Parse the JSON response
try:
    if isinstance(github_response, str):
        api_data = json.loads(github_response)
    else:
        api_data = github_response
    
    repositories = api_data.get("items", [])
    print(f"Parsed {len(repositories)} repositories from API response")
    
    # Debug: Show structure of first repository
    if len(repositories) > 0:
        print("First repository keys:", list(repositories[0].keys()))
    
    if len(repositories) == 0:
        # Create empty DataFrame with proper schema for consistency
        schema = StructType([
            StructField("repository_id", LongType(), True),
            StructField("name", StringType(), True),
            StructField("full_name", StringType(), True),
            StructField("owner_login", StringType(), True),
            StructField("owner_type", StringType(), True),
            StructField("description", StringType(), True),
            StructField("created_at", TimestampType(), True),
            StructField("updated_at", TimestampType(), True),
            StructField("pushed_at", TimestampType(), True),
            StructField("language", StringType(), True),
            StructField("stargazers_count", LongType(), True),
            StructField("watchers_count", LongType(), True),
            StructField("forks_count", LongType(), True),
            StructField("open_issues_count", LongType(), True),
            StructField("size", LongType(), True),
            StructField("default_branch", StringType(), True),
            StructField("topics", ArrayType(StringType()), True),
            StructField("license_name", StringType(), True),
            StructField("has_wiki", BooleanType(), True),
            StructField("has_pages", BooleanType(), True),
            StructField("archived", BooleanType(), True),
            StructField("disabled", BooleanType(), True),
            StructField("ingestion_timestamp", TimestampType(), True),
            StructField("partition_date", StringType(), True)
        ])
        bronze_df = spark.createDataFrame([], schema)
    else:
        # Convert repositories to JSON strings for Spark
        repositories_json_strings = [json.dumps(repo) for repo in repositories]
        repositories_rdd = spark.sparkContext.parallelize(repositories_json_strings)
        raw_df = spark.read.json(repositories_rdd)
        
        print("DataFrame schema after JSON parsing:")
        raw_df.printSchema()
        
        # Structure the data for Bronze layer
        bronze_df = (raw_df
            .select(
                F.col("id").alias("repository_id"),
                F.col("name"),
                F.col("full_name"),
                F.col("owner.login").alias("owner_login"),
                F.col("owner.type").alias("owner_type"),
                F.col("description"),
                F.to_timestamp(F.col("created_at")).alias("created_at"),
                F.to_timestamp(F.col("updated_at")).alias("updated_at"),
                F.to_timestamp(F.col("pushed_at")).alias("pushed_at"),
                F.col("language"),
                F.col("stargazers_count"),
                F.col("watchers_count"),
                F.col("forks_count"),
                F.col("open_issues_count"),
                F.col("size"),
                F.col("default_branch"),
                F.col("topics"),
                F.col("license.name").alias("license_name"),
                F.col("has_wiki"),
                F.col("has_pages"),
                F.col("archived"),
                F.col("disabled")
            )
            .withColumn("ingestion_timestamp", F.current_timestamp())
            .withColumn("partition_date", F.lit(PROCESSING_DATE))
        )
    
    record_count = bronze_df.count()
    
except Exception as e:
    print(f"Error parsing GitHub API response: {e}")
    raise

# COMMAND ----------
# MAGIC %md
# MAGIC ## Save to Bronze Lakehouse

# COMMAND ----------
# Write to Bronze lakehouse (using default lakehouse configuration)
try:
<<<<<<< HEAD
    if record_count > 0:
        bronze_df.write.format("delta").mode("overwrite").saveAsTable("github_repositories")
        print(f"✅ Saved {record_count} records to Bronze lakehouse")
    else:
        print("⚠️ No data to save - creating empty table with proper schema")
        # Save the empty DataFrame with schema to ensure table exists
        bronze_df.write.format("delta").mode("overwrite").saveAsTable("github_repositories")
        print("✅ Created empty Bronze table with proper schema")
        
        # Log the issue for debugging
        print("🔍 Debugging: No repositories were ingested")
        print("Possible causes:")
        print("1. GitHub API parameter not passed from Data Factory")
        print("2. GitHub API calls failed (rate limits, network issues)")
        print("3. Empty API responses")
    
except Exception as e:
    print(f"❌ Error saving to Bronze lakehouse: {e}")
    print(f"Record count: {record_count}")
    print("DataFrame schema:")
    bronze_df.printSchema()
=======
    bronze_df.write.format("delta").mode("overwrite").saveAsTable("github_repositories")
    print(f"✅ Saved {record_count} records to Bronze lakehouse")
    
except Exception as e:
    print(f"❌ Error saving to Bronze lakehouse: {e}")
>>>>>>> c9dfbb63
    raise

# COMMAND ----------
# MAGIC %md
# MAGIC ## Summary

# COMMAND ----------
print(f"Ingestion completed: {record_count} records on {PROCESSING_DATE}")<|MERGE_RESOLUTION|>--- conflicted
+++ resolved
@@ -312,7 +312,6 @@
 # COMMAND ----------
 # Write to Bronze lakehouse (using default lakehouse configuration)
 try:
-<<<<<<< HEAD
     if record_count > 0:
         bronze_df.write.format("delta").mode("overwrite").saveAsTable("github_repositories")
         print(f"✅ Saved {record_count} records to Bronze lakehouse")
@@ -334,13 +333,6 @@
     print(f"Record count: {record_count}")
     print("DataFrame schema:")
     bronze_df.printSchema()
-=======
-    bronze_df.write.format("delta").mode("overwrite").saveAsTable("github_repositories")
-    print(f"✅ Saved {record_count} records to Bronze lakehouse")
-    
-except Exception as e:
-    print(f"❌ Error saving to Bronze lakehouse: {e}")
->>>>>>> c9dfbb63
     raise
 
 # COMMAND ----------
